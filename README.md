--- conflicted
+++ resolved
@@ -37,13 +37,7 @@
 
 ## Rationale
 
-<<<<<<< HEAD
 Certain objects in most programs have global implications that are not managed by the garbage collector. They often have life cycles, acquire  resources or have side-effects just by being 'active' (e.g a thread). They are often dependent on one another, and those dependencies  are often implicit and the management of clean shutdowns is often hand-rolled.
-=======
-Certain objects in most programs have global implications that are not managed by the garbage collector. They often have lifecycles, acquire
-resources or have side effects just by being 'active' (e.g a thread). They are often dependent on one another, and those dependencies
-are often implicit, and the management of clean shutdowns is often hand-rolled.
->>>>>>> 43a3065c
 
 In concurrent scenarios all this becomes even more difficult, particularly in programs where such objects are being spawned/shutdown at runtime
 on multiple threads.
@@ -65,11 +59,7 @@
 
 ## Installation
 
-<<<<<<< HEAD
-`[riverford/objection "0.1.1"]`
-=======
 `[riverford/objection "0.1.3"]`
->>>>>>> 43a3065c
 
 ## Usage
 
