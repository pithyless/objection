--- conflicted
+++ resolved
@@ -1,7 +1,6 @@
 # Change Log
 All notable changes to this project will be documented in this file. This change log follows the conventions of [keepachangelog.com](http://keepachangelog.com/).
 
-<<<<<<< HEAD
 ## Unreleased
 
 ### Added
@@ -9,12 +8,11 @@
 - `with-open` macro that behaves similarly to `clojure.core/with-open`, but supports objection objects.
 ### Changed
 - `defsingleton` now takes an (optional) options map with an optional `:reload?` flag.
-=======
+
 ## [0.1.2]
 
 ### Fixed 
 - identity-box not using system hash code
->>>>>>> 43a3065c
 
 ## [0.1.1]
 
